--- conflicted
+++ resolved
@@ -49,7 +49,7 @@
     PINECONE_NAMESPACE: str = os.getenv("PINECONE_NAMESPACE", "__default__")
     MCP_REDIS_URL: str = os.getenv("MCP_REDIS_URL", "redis://localhost:6379/1")
     
-<<<<<<< HEAD
+
     # Vector provider settings
     VECTOR_PROVIDER: str = os.getenv("VECTOR_PROVIDER", "pgvector")  # pgvector (default) or pinecone
     
@@ -62,8 +62,7 @@
     EMBEDDING_API_KEY: str = os.getenv("EMBEDDING_API_KEY", "")  # API key for embedding provider
     EMBEDDING_DIMENSION: int = int(os.getenv("EMBEDDING_DIMENSION", "1536"))  # 1536 for text-embedding-3-small
     
-=======
->>>>>>> 4303e8f3
+
     @property
     def mcp_redis_url(self) -> str:
         """Get MCP Redis URL with database 1 for isolation"""
